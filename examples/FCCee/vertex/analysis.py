import sys
import ROOT

print ("Load cxx analyzers ... ",)
ROOT.gSystem.Load("libedm4hep")
ROOT.gSystem.Load("libpodio")
ROOT.gSystem.Load("libFCCAnalyses")
ROOT.gErrorIgnoreLevel = ROOT.kFatal
_edm  = ROOT.edm4hep.ReconstructedParticleData()
_pod  = ROOT.podio.ObjectID()
_fcc  = ROOT.dummyloader

print ('edm4hep  ',_edm)
print ('podio    ',_pod)
print ('fccana   ',_fcc)


#
# Example file : /eos/experiment/fcc/ee/examples/p8_ecm91GeV_Zuds_IDEAtrkCov.root
#    ( these events were generated at (0,0,0) i.e. no vertex smearing
#


class analysis():

    #__________________________________________________________
    def __init__(self, inputlist, outname, ncpu):
        self.outname = outname
        if ".root" not in outname:
            self.outname+=".root"

        #ROOT.ROOT.EnableImplicitMT(ncpu)

        self.df = ROOT.RDataFrame("events", inputlist)
        print (" done")
    #__________________________________________________________
    def run(self):
        df2 = (self.df.Range(0,5000)
        #df2 = (self.df

               # MC event primary vertex
               .Define("MC_PrimaryVertex",  "MCParticle::get_EventPrimaryVertex(21)( Particle )" )

               # number of tracks
               .Define("ntracks","getTK_n(EFlowTrack_1)")

               # Select tracks with d0 and z0 significance < 3 sigmas
		   # note: d0 and z0 are defined w.r.t. (0,0,0)
		   # hence do not use such criteria to select primary tracks
		   # if the events were generated with a vertex distribution
<<<<<<< HEAD
               .Define("SelTracks",  "VertexingUtils::selTracks(0.,3.,0.,3.)( ReconstructedParticles, EFlowTrack_1)")
               .Define("nSeltracks", "getRP_n(SelTracks)")
=======
               .Define("SelTracks","Vertexing::selTracks(0.,3.,0.,3.)( ReconstructedParticles, EFlowTrack_1)")
               .Define("nSeltracks",  "ReconstructedParticle::get_n(SelTracks)")
>>>>>>> 327521ac
               # Reconstruct the vertex from these tracks :
               .Define("VertexObject",  "VertexFitterSimple::VertexFitter( 1, SelTracks, EFlowTrack_1 )")
               .Define("Vertex",        "VertexingUtils::get_VertexData( VertexObject )")    # primary vertex, in mm
               
               # Select primary tracks based on the matching to MC
		  # This can be used  to select primary tracks when the
		  # gen-level primary vertex  is not  (0,0,0)
               .Alias("MCRecoAssociations0", "MCRecoAssociations#0.index")
               .Alias("MCRecoAssociations1", "MCRecoAssociations#1.index")
<<<<<<< HEAD
               .Define("PrimaryTracks",  "VertexingUtils::SelPrimaryTracks(MCRecoAssociations0,MCRecoAssociations1,ReconstructedParticles,Particle, MC_PrimaryVertex)" )
               .Define("nPrimaryTracks", "getRP_n(PrimaryTracks)")
=======
               .Define("PrimaryTracks",  "Vertexing::SelPrimaryTracks(MCRecoAssociations0,MCRecoAssociations1,ReconstructedParticles,Particle, MC_PrimaryVertex)" )
               .Define("nPrimaryTracks", "ReconstructedParticle::get_n(PrimaryTracks)")
>>>>>>> 327521ac
               ## Reconstruct the vertex from these primary tracks :
               .Define("VertexObject_primaryTracks",  "VertexFitterSimple::VertexFitter ( 1, PrimaryTracks, EFlowTrack_1) ")  
               .Define("Vertex_primaryTracks",   "VertexingUtils::get_VertexData( VertexObject_primaryTracks )")   # primary vertex, in mm

               #Run the Acts AMVF vertex finder
               .Define("VertexObject_actsFinder","VertexFinderActs::VertexFinderAMVF( EFlowTrack_1)")
               .Define("Vertex_actsFinder",   "VertexingUtils::get_VertexData( VertexObject_actsFinder )")   # primary vertex, in mm
               .Define("nPrimaryTracks_actsFinder", "VertexingUtils::get_VertexNtrk(VertexObject_actsFinder)")

               #Run the Acts full Billoir vertex fitter
               .Define("VertexObject_actsFitter","VertexFitterActs::VertexFitterFullBilloir(SelTracks, EFlowTrack_1)")
               .Define("Vertex_actsFitter",   "VertexingUtils::get_VertexData( VertexObject_actsFitter )")   # primary vertex, in mm

               .Define("VertexObject_primaryTracks_actsFitter","VertexFitterActs::VertexFitterFullBilloir(PrimaryTracks, EFlowTrack_1)")
               .Define("Vertex_primaryTracks_actsFitter", "VertexingUtils::get_VertexData( VertexObject_primaryTracks_actsFitter )")   # primary vertex, in mm



        )


        # select branches for output file
        branchList = ROOT.vector('string')()
        for branchName in [
                "MC_PrimaryVertex",
                "ntracks",
                "nSeltracks",
                "Vertex",
                "nPrimaryTracks",
                "Vertex_primaryTracks",     # on Zuds: both track selections lead to very similar results for the vertex

                "nPrimaryTracks_actsFinder",
                "Vertex_actsFinder",     # on Zuds: both track selections lead to very similar results for the vertex
                "Vertex_actsFitter",     # on Zuds: both track selections lead to very similar results for the vertex
                "Vertex_primaryTracks_actsFitter",     # on Zuds: both track selections lead to very similar results for the vertex


                ]:
            branchList.push_back(branchName)
        df2.Snapshot("events", self.outname, branchList)



if __name__ == "__main__":

    if len(sys.argv)==1:
        print ("usage:")
        print ("python ",sys.argv[0]," file.root")
        sys.exit(3)
    infile = sys.argv[1]
    outDir = 'FCCee/'+sys.argv[0].split('/')[1]+'/'
    import os
    os.system("mkdir -p {}".format(outDir))
    outfile = outDir+infile.split('/')[-1]
    ncpus = 1
    analysis = analysis(infile, outfile, ncpus)
    analysis.run()

    tf = ROOT.TFile(infile)
    entries = tf.events.GetEntries()
    p = ROOT.TParameter(int)( "eventsProcessed", entries)
    outf=ROOT.TFile(outfile,"UPDATE")
    p.Write()<|MERGE_RESOLUTION|>--- conflicted
+++ resolved
@@ -48,13 +48,8 @@
 		   # note: d0 and z0 are defined w.r.t. (0,0,0)
 		   # hence do not use such criteria to select primary tracks
 		   # if the events were generated with a vertex distribution
-<<<<<<< HEAD
                .Define("SelTracks",  "VertexingUtils::selTracks(0.,3.,0.,3.)( ReconstructedParticles, EFlowTrack_1)")
-               .Define("nSeltracks", "getRP_n(SelTracks)")
-=======
-               .Define("SelTracks","Vertexing::selTracks(0.,3.,0.,3.)( ReconstructedParticles, EFlowTrack_1)")
                .Define("nSeltracks",  "ReconstructedParticle::get_n(SelTracks)")
->>>>>>> 327521ac
                # Reconstruct the vertex from these tracks :
                .Define("VertexObject",  "VertexFitterSimple::VertexFitter( 1, SelTracks, EFlowTrack_1 )")
                .Define("Vertex",        "VertexingUtils::get_VertexData( VertexObject )")    # primary vertex, in mm
@@ -64,13 +59,9 @@
 		  # gen-level primary vertex  is not  (0,0,0)
                .Alias("MCRecoAssociations0", "MCRecoAssociations#0.index")
                .Alias("MCRecoAssociations1", "MCRecoAssociations#1.index")
-<<<<<<< HEAD
                .Define("PrimaryTracks",  "VertexingUtils::SelPrimaryTracks(MCRecoAssociations0,MCRecoAssociations1,ReconstructedParticles,Particle, MC_PrimaryVertex)" )
-               .Define("nPrimaryTracks", "getRP_n(PrimaryTracks)")
-=======
-               .Define("PrimaryTracks",  "Vertexing::SelPrimaryTracks(MCRecoAssociations0,MCRecoAssociations1,ReconstructedParticles,Particle, MC_PrimaryVertex)" )
                .Define("nPrimaryTracks", "ReconstructedParticle::get_n(PrimaryTracks)")
->>>>>>> 327521ac
+
                ## Reconstruct the vertex from these primary tracks :
                .Define("VertexObject_primaryTracks",  "VertexFitterSimple::VertexFitter ( 1, PrimaryTracks, EFlowTrack_1) ")  
                .Define("Vertex_primaryTracks",   "VertexingUtils::get_VertexData( VertexObject_primaryTracks )")   # primary vertex, in mm
