--- conflicted
+++ resolved
@@ -4,7 +4,7 @@
 function(add_integration_test _testname)
 
   add_test(NAME ${_testname} 
-          COMMAND python config/FCCAnalysisRun.py ${_testname} --test
+          COMMAND python config/FCCAnalysisRun.py ${_testname} --test --nevents 10
           WORKING_DIRECTORY ${CMAKE_SOURCE_DIR}
           )
   set_property(TEST ${_testname} APPEND PROPERTY ENVIRONMENT
@@ -14,13 +14,6 @@
     )
 endfunction()
 
-<<<<<<< HEAD
+
 add_integration_test("examples/FCCee/higgs/mH-recoil/mumu/analysis_stage1.py")
 add_integration_test("examples/FCCee/flavour/Bc2TauNu/analysis_B2TauNu_truth.py")
-=======
-add_test(NAME examples/FCCee/higgs/mH-recoil/mumu
-        COMMAND python config/FCCAnalysisRun.py examples/FCCee/higgs/mH-recoil/mumu/analysis_stage1.py --nevents 10 --test
-        WORKING_DIRECTORY ${CMAKE_SOURCE_DIR}
-        )
-set_test_env(examples/FCCee/higgs/mH-recoil/mumu)
->>>>>>> 0aa81c44
