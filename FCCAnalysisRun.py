import ROOT
import os, sys
import time
import yaml
import glob
import importlib.util
from array import array
from config.common_defaults import deffccdicts

print ("Load cxx analyzers ... ",)
#ROOT.gSystem.Load("libedm4hep")
#ROOT.gSystem.Load("libpodio")
#ROOT.gSystem.Load("libawkward")
#ROOT.gSystem.Load("libawkward-cpu-kernels")
ROOT.gSystem.Load("libFCCAnalyses")

ROOT.gErrorIgnoreLevel = ROOT.kFatal
_edm  = ROOT.edm4hep.ReconstructedParticleData()
_pod  = ROOT.podio.ObjectID()
_fcc  = ROOT.dummyLoader

print ('edm4hep  ',_edm)
print ('podio    ',_pod)
print ('fccana   ',_fcc)

#__________________________________________________________
def getElement(foo, element):
    try:
        return getattr(foo, element)
    except AttributeError:
        print (element, "does not exist, please check. Return None, might crash...")
        return None

#__________________________________________________________
def getElementDict(d, element):
    try:
        value=d[element]
        return value
    except KeyError:
        print (element, "does not exist using default value")
        return None

<<<<<<< HEAD
#__________________________________________________________
def getProcessInfo(process, prodTag):
=======
#__________________________________________________________                                                                                                                                                                    
def getProcessInfo(process, prodTag, inputDir):
    print('in getProcessInfo')
    if prodTag!=None: 
        return getProcessInfoYaml(process, prodTag)
    elif inputDir!=None:
        return getProcessInfoFiles(process, inputDir)
    else: 
        print('problem, exit')
        sys.exist(3)
#__________________________________________________________                                                                                                                                                                                      
def getProcessInfoFiles(process, inputDir):
    print('in getProcessInfofiles')

    filelist=[]
    eventlist=[]
    filetest='{}/{}.root'.format(inputDir, process)
    print ('filetest ',filetest)
    if os.path.isfile(filetest):
        filelist.append(filetest)
        eventlist.append(getEntries(filetest))
    dirtest='{}/{}'.format(inputDir, process)
    print('dirtest ',dirtest)
    if os.path.isdir(dirtest):
        flist=glob.glob(dirtest+"/chunk*.root")
        for f in flist:
            filelist.append(f)
            eventlist.append(getEntries(f))
    print('filelist ',filelist)
    return filelist, eventlist

#__________________________________________________________                                                                                                                                                                                      
def getEntries(f):
    tf=ROOT.TFile.Open(f,"READ")
    tf.cd()
    tt=tf.Get("events")
    nevents=tt.GetEntries()
    tf.Close()
    return nevents
>>>>>>> 9e15bdc6

#__________________________________________________________
def getProcessInfoYaml(process, prodTag):
    doc = None
    if prodTag[-1]!="/":prodTag+="/"
    yamlfile=os.path.join(os.getenv('FCCDICTSDIR', deffccdicts), '')+"yaml/"+prodTag+process+'/merge.yaml'
    with open(yamlfile) as ftmp:
        try:
            doc = yaml.load(ftmp, Loader=yaml.FullLoader)
        except yaml.YAMLError as exc:
            print(exc)
        except IOError as exc:
            print ("I/O error({0}): {1}".format(exc.errno, exc.strerror))
            print ("outfile ",outfile)
        finally:
            print ('yaml file {} succesfully opened'.format(yamlfile))

    filelist  = [doc['merge']['outdir']+f[0] for f in doc['merge']['outfiles']]
    eventlist = [f[1] for f in doc['merge']['outfiles']]
    return filelist,eventlist


#__________________________________________________________
def getsubfileList(fileList, eventList, fraction):
    nevts=sum(eventList)
    nevts_target=nevts*fraction
    nevts_real=0
    tmplist=[]
    for ev in range(len(eventList)):
        if nevts_real>=nevts_target:break
        nevts_real+=eventList[ev]
        tmplist.append(fileList[ev])
    return tmplist


#__________________________________________________________
def getchunkList(fileList, chunks):
    chunklist=[]
    if chunks>len(fileList):chunks=len(fileList)
    nfilesperchunk=int(len(fileList)/chunks)
    for ch in range(chunks):
        filecount=0
        listtmp=[]
        for fileName in fileList:
            if (filecount>=ch*nfilesperchunk and filecount<(ch+1)*nfilesperchunk) or (filecount>=ch*nfilesperchunk and ch==chunks-1):
                listtmp.append(fileName)
            filecount+=1

        chunklist.append(listtmp)
    return chunklist


#__________________________________________________________
def runRDF(foo, inputlist, outFile, nevt):
    ROOT.ROOT.EnableImplicitMT(getElement(foo, "nCPUS"))
    ROOT.EnableThreadSafety()
    df = ROOT.RDataFrame("events", inputlist)

    print (" init done, about to run {} events on {} CPUs".format(nevt, getElement(foo, "nCPUS")))

    df2 = getElement(foo.RDFanalysis, "analysers")(df)

    branchList = getElement(foo.RDFanalysis, "output")()
    branchListVec = ROOT.vector('string')()
    for branchName in branchList:
        branchListVec.push_back(branchName)

    df2.Snapshot("events", outFile, branchListVec)

#__________________________________________________________
def runLocal(foo, fileList, output):
    #Create list of files to be Processed
    print ("Create dataframe object from ", )
    fileListRoot = ROOT.vector('string')()
    nevents_meta = 0
    nevents_local = 0
    for fileName in fileList:
        fileListRoot.push_back(fileName)
        print (fileName, " ",)
        print (" ...")
        tf=ROOT.TFile.Open(str(fileName),"READ")
        tf.cd()
        for key in tf.GetListOfKeys():
            if 'eventsProcessed' == key.GetName():
                nevents_meta += tf.eventsProcessed.GetVal()
                break
        tt=tf.Get("events")
        nevents_local+=tt.GetEntries()
    print ("nevents meta  ", nevents_meta)
    print ("nevents local ", nevents_local)
    outFile = getElement(foo,"outputDir")
    if outFile[-1]!="/":outFile+="/"
    outFile+=output

    start_time = time.time()
    #run RDF
    runRDF(foo, fileListRoot, outFile, nevents_local)

    elapsed_time = time.time() - start_time
    print  ("==============================SUMMARY==============================")
    print  ("Elapsed time (H:M:S)     :  ",time.strftime("%H:%M:%S", time.gmtime(elapsed_time)))
    print  ("Events Processed/Second  :  ",int(nevents_local/elapsed_time))
    print  ("Total Events Processed   :  ",int(nevents_local))
    print  ("===================================================================")


    outf = ROOT.TFile( outFile, "update" )
    n = array( "i", [ 0 ] )
    n[0]=nevents_local
    if nevents_meta>nevents_local:n[0]=nevents_meta
    p = ROOT.TParameter(int)( "eventsProcessed", n[0])
    p.Write()
    outf.Write()
    outf.Close()



#__________________________________________________________
if __name__ == "__main__":
    #check the arguments
    if len(sys.argv)<2:
        print ("usage:")
        print ("python ",sys.argv[0]," PATHTO/analysis.py <options>")
        print ("python ",sys.argv[0]," --help for help")
        sys.exit(3)

    import argparse
    parser = argparse.ArgumentParser()
    publicOptions = parser.add_argument_group('User options')
    publicOptions.add_argument("--files-list", help="Specify input file to bypass the processList", default=[], nargs='+')
    publicOptions.add_argument("--output", help="Specify ouput file name to bypass the processList and or outputList, default output.root", type=str, default="output.root")

    internalOptions = parser.add_argument_group('\033[4m\033[1m\033[91m Internal options, NOT FOR USERS\033[0m')
    internalOptions.add_argument("--batch", action='store_true', help="Submit on batch")
    internalOptions.add_argument("--process", type=str, help="Process from the processList", default="")
    internalOptions.add_argument("--first", type=int, help="First file for process in the full list", default=-1)
    internalOptions.add_argument("--last", type=int, help="Last file for process in the full list", default=-1)

    args, _ = parser.parse_known_args()
    #check that the analysis file exists
    analysisFile = sys.argv[1]
    if not os.path.isfile(analysisFile):
        print(sys.argv[1], " does not exist")
        sys.exit(3)

    #load the analysis
    analysisFile=os.path.abspath(analysisFile)
    spec = importlib.util.spec_from_file_location("rdfanalysis", analysisFile)
    foo  = importlib.util.module_from_spec(spec)
    spec.loader.exec_module(foo)

    #check if outputDir exist and if not create it
    outputDir = getElement(foo,"outputDir")
    if not os.path.exists(outputDir) and outputDir!='':
        os.system("mkdir -p {}".format(outputDir))

    #check first if files are specified, and if so run the analysis on it/them (this will exit after)
    if len(args.files_list)>0:
        print("Running locally with user command defined user file list")
        runLocal(foo, args.files_list, args.output)
        sys.exit(0)

    #check if batch mode and set start and end file from original list
    runBatch = getElement(foo,"runBatch")

    #check if the process list is specified
    processList = getElement(foo,"processList")

    #run locally
    #if runBatch == False:
    for process in processList:
        fileList, eventList = getProcessInfo(process, getElement(foo,"prodTag"), getElement(foo, "inputDir"))
        if len(fileList)==0:
            print('==== No files to process, Exit')
            sys.exit(3)

        print ('---- running process  ',process)
        processDict={}
        fraction = 1
        output = process
        chunks = 1
        try:
            processDict=processList[process]
            if getElementDict(processList[process], 'fraction') != None: fraction = getElementDict(processList[process], 'fraction')
            if getElementDict(processList[process], 'output')   != None: output   = getElementDict(processList[process], 'output')
            if getElementDict(processList[process], 'chunks')   != None: chunks   = getElementDict(processList[process], 'chunks')

        except TypeError:
            print ('no values set for process {} will use default values'.format(process))

        print ('fraction={}, output={}, chunks={}'.format(fraction, output, chunks))

        if fraction<1:fileList = getsubfileList(fileList, eventList, fraction)
        print ('file list after fraction ',len(fileList))
        chunkList=[fileList]
        if chunks>1: chunkList = getchunkList(fileList, chunks)

        #create dir if more than 1 chunk
        if chunks>1:
            outputdir=outputDir+"/"+output
            if not os.path.exists(outputdir) and outputdir!='':
                os.system("mkdir -p {}".format(outputdir))

        for ch in range(len(chunkList)):
            #run locally
            outputchunk=''
            if runBatch == False:
                if len(chunkList)>1:
                    outputchunk="/{}/chunk{}.root".format(output,ch)
                else:
                    outputchunk="{}.root".format(output)
                print('output  -------   ',output)
                runLocal(foo, chunkList[ch], outputchunk)

            #run on batch
            elif runBatch == True:
                runBatch(foo, chunkList[ch], output)

   # #run on batch
   # startFile=-1
   # endFile=-1
   # if runBatch == True and args.first<0 and args.last<0:
   #     send2Batch(foo)<|MERGE_RESOLUTION|>--- conflicted
+++ resolved
@@ -40,21 +40,17 @@
         print (element, "does not exist using default value")
         return None
 
-<<<<<<< HEAD
-#__________________________________________________________
-def getProcessInfo(process, prodTag):
-=======
-#__________________________________________________________                                                                                                                                                                    
+#__________________________________________________________
 def getProcessInfo(process, prodTag, inputDir):
     print('in getProcessInfo')
-    if prodTag!=None: 
+    if prodTag!=None:
         return getProcessInfoYaml(process, prodTag)
     elif inputDir!=None:
         return getProcessInfoFiles(process, inputDir)
-    else: 
+    else:
         print('problem, exit')
         sys.exist(3)
-#__________________________________________________________                                                                                                                                                                                      
+#__________________________________________________________
 def getProcessInfoFiles(process, inputDir):
     print('in getProcessInfofiles')
 
@@ -75,7 +71,7 @@
     print('filelist ',filelist)
     return filelist, eventlist
 
-#__________________________________________________________                                                                                                                                                                                      
+#__________________________________________________________
 def getEntries(f):
     tf=ROOT.TFile.Open(f,"READ")
     tf.cd()
@@ -83,7 +79,6 @@
     nevents=tt.GetEntries()
     tf.Close()
     return nevents
->>>>>>> 9e15bdc6
 
 #__________________________________________________________
 def getProcessInfoYaml(process, prodTag):
