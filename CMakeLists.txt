
cmake_minimum_required(VERSION 2.8)




project(FCCAnalyses CXX)

find_package(ROOT COMPONENTS ROOTDataFrame)
include(${ROOT_USE_FILE})

find_package(fccedm)
<<<<<<< HEAD
find_package(EDM4HEP)
=======
find_package(edm4hep)
>>>>>>> 3c18e41f

# Define basic build settings
# Use GNU-style hierarchy for installing build products
include(GNUInstallDirs)



# Offer the user the choice of overriding the installation directories
set(INSTALL_LIB_DIR lib CACHE PATH "Installation directory for libraries")
set(INSTALL_BIN_DIR bin CACHE PATH "Installation directory for executables")
set(INSTALL_INCLUDE_DIR include CACHE PATH
  "Installation directory for header files")

option(INSTALL_PYTHON "Flag for CMake to attempt to run python setup.py install" OFF)

if(INSTALL_PYTHON)
find_program(PYTHON "python")
if (PYTHON)
    set(SETUP_PY    "${CMAKE_CURRENT_SOURCE_DIR}/setup.py")
    set(OUTPUT      "${CMAKE_CURRENT_BINARY_DIR}")


    add_custom_command(OUTPUT ${OUTPUT}/timestamp
                       COMMAND ${PYTHON} ${SETUP_PY} build
                       COMMAND ${CMAKE_COMMAND} -E touch ${OUTPUT}/timestamp
                        )

    add_custom_target(target ALL DEPENDS ${OUTPUT}/timestamp)

    install(CODE "execute_process(COMMAND ${PYTHON} ${SETUP_PY} install --prefix ${CMAKE_INSTALL_PREFIX})")
endif()
endif()

add_subdirectory(analyzers/dataframe)

#add_subdirectory(FCChhAnalyses/FCChh/tth_4l/dataframe)
#add_subdirectory(FCCeeAnalyses/Z_Zqq/dataframe)<|MERGE_RESOLUTION|>--- conflicted
+++ resolved
@@ -10,11 +10,8 @@
 include(${ROOT_USE_FILE})
 
 find_package(fccedm)
-<<<<<<< HEAD
 find_package(EDM4HEP)
-=======
-find_package(edm4hep)
->>>>>>> 3c18e41f
+
 
 # Define basic build settings
 # Use GNU-style hierarchy for installing build products
