--- conflicted
+++ resolved
@@ -58,17 +58,11 @@
 		      EDM4HEP::edm4hep 
 		      EDM4HEP::edm4hepDict 
 		      podio::podio 
-<<<<<<< HEAD
-		      ${FASTJET_LIBRARY} 
+		      ${FASTJET_LIBRARY} fastjetplugins
 		      ${acts_LIBRARY} ActsCore
 		      #${AWKWARD_LIBRARIES}
 		      ${LIBAWKWARD}
 		      ${CPU-KERNELS} ${LIBDL})
-=======
-		      ${FASTJET_LIBRARY}
-		      fastjetplugins
-		      ${acts_LIBRARY} ActsCore )
->>>>>>> 04c3bb68
 
 
 
