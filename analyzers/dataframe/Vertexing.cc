--- conflicted
+++ resolved
@@ -1,862 +1,846 @@
-﻿#include "Vertexing.h"
-
-#include "TFile.h"
-#include "TString.h"
-
-#include  "MCParticle.h"
-
-using namespace Vertexing;
-
-
-
-// 
-// Selection of particles based on the d0 / z0 significances of the associated track
-//
-
-selTracks::selTracks( float arg_d0sig_min, float arg_d0sig_max, float arg_z0sig_min, float arg_z0sig_max) : m_d0sig_min(arg_d0sig_min),
-<<<<<<< HEAD
-													    m_d0sig_max( arg_d0sig_max ), 
-													    m_z0sig_min( arg_z0sig_min ), 
-													    m_z0sig_max (arg_z0sig_max) { };
-=======
-                m_d0sig_max  ( arg_d0sig_max ), m_z0sig_min( arg_z0sig_min ), m_z0sig_max (arg_z0sig_max) { };
-
->>>>>>> c9d3b7a1
-ROOT::VecOps::RVec<edm4hep::ReconstructedParticleData>  selTracks::operator() ( ROOT::VecOps::RVec<edm4hep::ReconstructedParticleData> recop,
-                                                                                ROOT::VecOps::RVec<edm4hep::TrackState> tracks  ) {
-  ROOT::VecOps::RVec<edm4hep::ReconstructedParticleData>  result;
-  result.reserve(recop.size());
-  
-  for (size_t i = 0; i < recop.size(); ++i) {
-    auto & p = recop[i];
-    if (p.tracks_begin<tracks.size()) {
-      auto & tr = tracks.at( p.tracks_begin );
-      double d0sig = fabs( tr.D0 / sqrt( tr.covMatrix[0]) ) ;
-      if ( fabs( d0sig ) > m_d0sig_max || fabs( d0sig ) < m_d0sig_min  ) continue;
-      double z0sig = fabs( tr.Z0 / sqrt( tr.covMatrix[12]) );
-      if ( fabs( z0sig ) > m_z0sig_max || fabs( z0sig ) < m_z0sig_min  ) continue;
-      result.emplace_back(p);
-    }
-  }
-  return result;
-}
-
-
-//
-// Selection of primary particles based on the matching of RecoParticles
-// to MC particles
-//
-
-ROOT::VecOps::RVec<edm4hep::ReconstructedParticleData> Vertexing::SelPrimaryTracks ( ROOT::VecOps::RVec<int> recind, ROOT::VecOps::RVec<int> mcind,
-                                						     ROOT::VecOps::RVec<edm4hep::ReconstructedParticleData> reco,  
-										     ROOT::VecOps::RVec<edm4hep::MCParticleData> mc,
-                                						     TVector3 MC_EventPrimaryVertex) {
-
-  ROOT::VecOps::RVec<edm4hep::ReconstructedParticleData> result;
-  result.reserve(reco.size());
-
-  // Event primary vertex:
-  double xvtx0 = MC_EventPrimaryVertex[0];
-  double yvtx0 = MC_EventPrimaryVertex[1];
-  double zvtx0 = MC_EventPrimaryVertex[2];
-  
-  for (unsigned int i=0; i<recind.size();i++) {
-    double xvtx = mc.at(mcind.at(i)).vertex.x ;
-    double yvtx = mc.at(mcind.at(i)).vertex.y ;
-    double zvtx = mc.at(mcind.at(i)).vertex.z ;
-    // primary particle ?
-     double zero = 1e-12;
-    if ( fabs( xvtx - xvtx0) < zero && fabs( yvtx - yvtx0) < zero && fabs( zvtx -zvtx0) < zero ) {
-        int reco_idx = recind.at(i);
-        result.push_back( reco.at( reco_idx )  );
-    }
-
-  }
-  return result;
-}
-
-int Vertexing::get_nTracks( ROOT::VecOps::RVec<edm4hep::TrackState> tracks) {
-  int nt = tracks.size();
-  return nt;
-}
-
-
-
-// ---------------------------------------------------------------
-//
-// Interface of  the vertexing code of Franco Bedeschi
-// see https://www.pi.infn.it/~bedeschi/RD_FA/Software/
-// VertexParam2.c, dated 10 February 2021
-//
-// ---------------------------------------------------------------
-
-TVectorD Vertexing::get_trackParam( edm4hep::TrackState & atrack) {
-    double d0 =atrack.D0 ;
-    double phi0 = atrack.phi ;
-    double omega = atrack.omega ;
-    double z0 = atrack.Z0 ;
-    double tanlambda = atrack.tanLambda ;
-    TVectorD res(5);
-
-    double scale0 = 1e-3;   //convert mm to m
-    double scale1 = 1;
-    double scale2 = 0.5*1e3;  // C = rho/2, convert from mm-1 to m-1
-    double scale3 = 1e-3 ;  //convert mm to m
-    double scale4 = 1.;
-
-  scale2 = -scale2 ;   // sign of omega
-
-    res[0] = d0 * scale0;
-    res[1] = phi0 * scale1 ;
-    res[2] = omega * scale2 ;
-    res[3] = z0 * scale3 ;
-    res[4] = tanlambda * scale4 ;
-    return res;
-}
-
-TMatrixDSym Vertexing::get_trackCov( edm4hep::TrackState &  atrack) {
-<<<<<<< HEAD
-  std::array<float, 15> covMatrix = atrack.covMatrix;
-  TMatrixDSym covM(5);
-  
-  double scale0 = 1e-3;
-  double scale1 = 1.;
-  double scale2 = 0.5*1e3;
-  double scale3 = 1e-3 ;
-  double scale4 = 1.;
-  
-  //CLEMENT units are already in FBs
-  scale0 = 1.;
-  scale2 = 0.5;
-  scale3 = 1.;
-  //CLEMENT
-=======
-    std::array<float, 15> covMatrix = atrack.covMatrix;
-    TMatrixDSym covM(5);
-
-    double scale0 = 1e-3;
-    double scale1 = 1;
-    double scale2 = 0.5*1e3;
-    double scale3 = 1e-3 ;
-    double scale4 = 1.;
-
->>>>>>> c9d3b7a1
-  scale2 = -scale2 ;   // sign of omega
-
-    covM[0][0] = covMatrix[0] *scale0 * scale0;
-    covM[0][1] = covMatrix[1] *scale0 * scale1;
-    covM[0][2] = covMatrix[2] *scale0 * scale2;
-    covM[0][3] = covMatrix[3] *scale0 * scale3;
-    covM[0][4] = covMatrix[4] *scale0 * scale4;
-
-    covM[1][0] = covM[0][1];
-    covM[2][0] = covM[0][2] ;
-    covM[3][0] = covM[0][3] ;
-    covM[4][0] = covM[0][4];
-
-    covM[1][1] = covMatrix[5] *scale1 * scale1;
-    covM[1][2] = covMatrix[6] *scale1 * scale2;
-    covM[1][3] = covMatrix[7] *scale1 * scale3;
-    covM[1][4] = covMatrix[8] *scale1 * scale4;;
-
-    covM[2][1] = covM[1][2] ;
-    covM[3][1] = covM[1][3];
-    covM[4][1] = covM[1][4];
-
-    covM[2][2] = covMatrix[9] *scale2 *scale2;
-    covM[2][3] = covMatrix[10] * scale2 * scale3;
-    covM[2][4] = covMatrix[11] * scale2 * scale4;
-
-    covM[3][2] = covM[2][3];
-    covM[4][2] = covM[2][4];
-
-    covM[3][3] = covMatrix[12] * scale3 * scale3;
-    covM[3][4] = covMatrix[13] * scale3 * scale4;
-
-    covM[4][3] = covM[3][4];
-
-    covM[4][4] = covMatrix[14] * scale4*scale4;;
-
-    return covM;
-}
-
-
-
-TVector3 Vertexing::ParToP(TVectorD Par)
-{
-        double fB = 2;  // 2 Tesla
-
-        Double_t C    = Par(2);
-        Double_t phi0 = Par(1);
-        Double_t ct   = Par(4);
-        //
-                  TVector3 Pval;
-        Double_t pt = fB*0.2998 / TMath::Abs(2 * C);
-        Pval(0) = pt*TMath::Cos(phi0);
-        Pval(1) = pt*TMath::Sin(phi0);
-        Pval(2) = pt*ct;
-        //
-                  return Pval;
-}
-
-
-TVectorD Vertexing::XPtoPar(TVector3 x, TVector3 p, Double_t Q)
-{
-
-        double fB = 2;  // 2 Tesla
-
-        //
-        TVectorD Par(5);
-        // Transverse parameters
-        Double_t a = -Q*fB*0.2998;                      // Units are Tesla, GeV and meters
-        Double_t pt = p.Pt();
-        Double_t C = a / (2 * pt);                      // Half curvature
-        //cout << "ObsTrk::XPtoPar: fB = " << fB << ", a = " << a << ", pt = " << pt << ", C = " << C << endl;
-        Double_t r2 = x.Perp2();
-        Double_t cross = x(0)*p(1) - x(1)*p(0);
-        Double_t T = TMath::Sqrt(pt*pt - 2 * a*cross + a*a*r2);
-        Double_t phi0 = TMath::ATan2((p(1) - a*x(0)) / T, (p(0) + a*x(1)) / T); // Phi0
-        Double_t D;                                                     // Impact parameter D
-        if (pt < 10.0) D = (T - pt) / a;
-        else D = (-2 * cross + a*r2) / (T + pt);
-        //
-        Par(0) = D;             // Store D
-        Par(1) = phi0;  // Store phi0
-        Par(2) = C;             // Store C
-        //Longitudinal parameters
-        Double_t B = C*TMath::Sqrt(TMath::Max(r2 - D*D,0.0) / (1 + 2 * C*D));
-        Double_t st = TMath::ASin(B) / C;
-        Double_t ct = p(2) / pt;
-        Double_t z0 = x(2) - ct*st;
-        //
-        Par(3) = z0;            // Store z0
-        Par(4) = ct;            // Store cot(theta)
-        //
-        return Par;
-}
-
-
-//
-//TH1F* hTry;
-//
-Double_t Vertexing::FastRv(TVectorD p1, TVectorD p2)
-{
-	//
-	// Find radius of intersection between two tracks in the transverse plane
-	//
-	// p = (D,phi, C)
-	//
-	// Solving matrix
-	TMatrixDSym H(2);
-	H(0, 0) = -TMath::Cos(p2(1));
-	H(0, 1) =  TMath::Cos(p1(1));
-	H(1, 0) = -TMath::Sin(p2(1));
-	H(1, 1) =  TMath::Sin(p1(1));
-	Double_t Det = TMath::Sin(p2(1) - p1(1));
-	H *= 1.0 / Det;
-	//
-	// Convergence parameters
-	Int_t Ntry = 0;
-	Int_t NtryMax = 100;
-	Double_t eps = 1000.;
-	Double_t epsMin = 1.0e-6;
-	//
-	// Vertex finding loop
-	//
-	TVectorD cterm(2);
-	cterm(0) = p1(0);
-	cterm(1) = p2(0);
-	TVectorD xv(2);
-	Double_t R = 1000.;
-	while (eps > epsMin)
-	{
-		xv = H * cterm;
-		Ntry++;
-		if (Ntry > NtryMax)
-		{
-			std::cout << "FastRv: maximum number of iteration reached" << std::endl;
-			break;
-		}
-		Double_t Rnew = TMath::Sqrt(xv(0) * xv(0) + xv(1) * xv(1));
-		eps = Rnew - R;
-		R = Rnew;
-		cterm(0) = p1(2) * R * R;
-		cterm(1) = p2(2) * R * R;
-	}
-	//
-	return R;
-}
-TMatrixDSym Vertexing::RegInv3(TMatrixDSym &Smat0)
-{
-	//
-	// Regularized inversion of symmetric 3x3 matrix with positive diagonal elements
-	//
-	TMatrixDSym Smat = Smat0;
-	Int_t N = Smat.GetNrows();
-	if (N != 3)
-	{
-		std::cout << "RegInv3 called with  matrix size != 3. Abort & return standard inversion." << std::endl;
-		return Smat.Invert();
-	}
-	TMatrixDSym D(N); D.Zero();
-	Bool_t dZero = kTRUE;	// No elements less or equal 0 on the diagonal
-	for (Int_t i = 0; i < N; i++) if (Smat(i, i) <= 0.0)dZero = kFALSE;
-	if (dZero)
-	{
-		for (Int_t i = 0; i < N; i++) D(i, i) = 1.0 / TMath::Sqrt(Smat(i, i));
-		TMatrixDSym RegMat = Smat.Similarity(D);
-		TMatrixDSym Q(2);
-		for (Int_t i = 0; i < 2; i++)
-		{
-			for (Int_t j = 0; j < 2; j++)Q(i, j) = RegMat(i, j);
-		}
-		Double_t Det = 1 - Q(0, 1)*Q(1, 0);
-		TMatrixDSym H(2);
-		H = Q;
-		H(0, 1) = -Q(0, 1);
-		H(1, 0) = -Q(1, 0);
-		TVectorD p(2);
-		p(0) = RegMat(0, 2);
-		p(1) = RegMat(1, 2);
-		Double_t pHp = H.Similarity(p);
-		Double_t h = pHp-Det;
-		//
-		TMatrixDSym pp(2); pp.Rank1Update(p);
-		TMatrixDSym F = (h*H) - pp.Similarity(H);
-		F *= 1.0 / Det;
-		TVectorD b = H*p;
-		TMatrixDSym InvReg(3);
-		for (Int_t i = 0; i < 2; i++)
-		{
-			InvReg(i, 2) = b(i);
-			InvReg(2, i) = b(i);
-			for (Int_t j = 0; j < 2; j++) InvReg(i, j) = F(i, j);
-		}
-		InvReg(2, 2) = -Det;
-		//
-		InvReg *= 1.0 / h;
-		//
-		//
-		return InvReg.Similarity(D);
-	}
-	else
-	{
-		//std::cout << "RegInv3: found negative elements in diagonal. Return standard inversion." << std::endl;
-		return Smat.Invert();
-	}
-}
-//
-//
-//
-TMatrixD Vertexing::Fill_A(TVectorD par, Double_t phi)
-{
-	//
-	// Derivative of track 3D position vector with respect to track parameters at constant phase 
-	//
-	// par = vector of track parameters
-	// phi = phase
-	//
-	TMatrixD A(3, 5);
-	//
-	// Decode input arrays
-	//
-	Double_t D = par(0);
-	Double_t p0 = par(1);
-	Double_t C = par(2);
-	Double_t z0 = par(3);
-	Double_t ct = par(4);
-	//
-	// Fill derivative matrix dx/d alpha
-	// D
-	A(0, 0) = -TMath::Sin(p0);
-	A(1, 0) = TMath::Cos(p0);
-	A(2, 0) = 0.0;
-	// phi0
-	A(0, 1) = -D*TMath::Cos(p0) + (TMath::Cos(phi + p0) - TMath::Cos(p0)) / (2 * C);
-	A(1, 1) = -D*TMath::Sin(p0) + (TMath::Sin(phi + p0) - TMath::Sin(p0)) / (2 * C);
-	A(2, 1) = 0.0;
-	// C
-	A(0, 2) = -(TMath::Sin(phi + p0) - TMath::Sin(p0)) / (2 * C*C);
-	A(1, 2) = (TMath::Cos(phi + p0) - TMath::Cos(p0)) / (2 * C*C);
-	A(2, 2) = -ct*phi / (2 * C*C);
-	// z0
-	A(0, 3) = 0.0;
-	A(1, 3) = 0.0;
-	A(2, 3) = 1.0;
-	// ct = lambda
-	A(0, 4) = 0.0;
-	A(1, 4) = 0.0;
-	A(2, 4) = phi / (2 * C);
-	//
-	return A;
-}
-//
-TVectorD Vertexing::Fill_a(TVectorD par, Double_t phi)
-{
-	//
-	// Derivative of track 3D position vector with respect to phase at constant track parameters
-	//
-	// par = vector of track parameters
-	// phi = phase
-	//
-	TVectorD a(3);
-	//
-	// Decode input arrays
-	//
-	Double_t D = par(0);
-	Double_t p0 = par(1);
-	Double_t C = par(2);
-	Double_t z0 = par(3);
-	Double_t ct = par(4);
-	//
-	a(0) = TMath::Cos(phi + p0) / (2 * C);
-	a(1) = TMath::Sin(phi + p0) / (2 * C);
-	a(2) = ct / (2 * C);
-	//
-	return a;
-}
-//
-TVectorD Vertexing::Fill_x0(TVectorD par)
-{
-	//
-	// Calculate track 3D position at R = |D| (minimum approach to z-axis)
-	//
-	TVectorD x0(3);
-	//
-	// Decode input arrays
-	//
-	Double_t D = par(0);
-	Double_t p0 = par(1);
-	Double_t C = par(2);
-	Double_t z0 = par(3);
-	Double_t ct = par(4);
-	//
-	x0(0) = -D *TMath::Sin(p0);
-	x0(1) = D*TMath::Cos(p0);
-	x0(2) = z0;
-	//
-	return x0;
-}
-//
-TVectorD Vertexing::Fill_x(TVectorD par, Double_t phi)
-{
-	//
-	// Calculate track 3D position for a given phase, phi
-	//
-	TVectorD x(3);
-	//
-	// Decode input arrays
-	//
-	Double_t D = par(0);
-	Double_t p0 = par(1);
-	Double_t C = par(2);
-	Double_t z0 = par(3);
-	Double_t ct = par(4);
-	//
-	TVectorD x0 = Fill_x0(par);
-	x(0) = x0(0) + (TMath::Sin(phi + p0) - TMath::Sin(p0)) / (2 * C);
-	x(1) = x0(1) - (TMath::Cos(phi + p0) - TMath::Cos(p0)) / (2 * C);
-	x(2) = x0(2) + ct*phi / (2 * C);
-	//
-	return x;
-}
-
-
-
-FCCAnalysesVertex  Vertexing::VertexFitter( int Primary, 
-					    ROOT::VecOps::RVec<edm4hep::ReconstructedParticleData> recoparticles,
-                                            ROOT::VecOps::RVec<edm4hep::TrackState> thetracks )  {
-
-        // input = a collection of recoparticles (in case one want to make associations to RecoParticles ?)
-        // and thetracks = the collection of all TrackState in the event
-
-	FCCAnalysesVertex thevertex;
-
-        // retrieve the tracks associated to the recoparticles
-        ROOT::VecOps::RVec<edm4hep::TrackState> tracks = getRP2TRK( recoparticles, thetracks );
-
-        // and run the vertex fitter
-
-        //FCCAnalysesVertex thevertex = VertexFitter_Tk( Primary, tracks, thetracks) ;
-        thevertex = VertexFitter_Tk( Primary, tracks);
-
-        //fill the indices of the tracks
-        ROOT::VecOps::RVec<int> reco_ind;
-        int Ntr = tracks.size();
-        for (auto & p: recoparticles) {
-           //std::cout << " in VertexFitter:  a recoparticle with charge = " << p.charge << std::endl;
-                if ( p.tracks_begin >=0 && p.tracks_begin<thetracks.size()) {
-                reco_ind.push_back( p.tracks_begin );
-           }
-        }
-        if ( reco_ind.size() != Ntr ) std::cout << " ... problem in Vertex, size of reco_ind != Ntr " << std::endl;
-
-        thevertex.reco_ind = reco_ind;
-
-        return thevertex;
-}
-
-
-
-FCCAnalysesVertex  Vertexing::VertexFitter_Tk( int Primary, 
-					       ROOT::VecOps::RVec<edm4hep::TrackState> tracks)
-{
-
-
-        // final results :
-        FCCAnalysesVertex TheVertex;
-
-        edm4hep::VertexData result;
-        ROOT::VecOps::RVec<float> reco_chi2;
-        ROOT::VecOps::RVec< TVectorD >  updated_track_parameters;
-        ROOT::VecOps::RVec<int> reco_ind;
-        ROOT::VecOps::RVec<float> final_track_phases;
-        ROOT::VecOps::RVec< TVector3 >  updated_track_momentum_at_vertex;
-
-        TheVertex.vertex = result;
-        TheVertex.reco_chi2 = reco_chi2;
-        TheVertex.updated_track_parameters = updated_track_parameters;
-        TheVertex.reco_ind = reco_ind;
-        TheVertex.final_track_phases = final_track_phases;
-        TheVertex.updated_track_momentum_at_vertex = updated_track_momentum_at_vertex;
-
-
-        int Ntr = tracks.size();
-	TheVertex.ntracks = Ntr; 
-	if ( Ntr <= 1) return TheVertex;   // can not reconstruct a vertex with only one track...
-
-
-        bool debug = false;
-        if (debug) std::cout << " enter in VertexFitter_Tk for the Bs decay vertex " << std::endl;
-
-        Double_t *final_chi2 = new Double_t[Ntr];
-        Double_t *final_phases = new Double_t[Ntr];
-        std::vector< TVectorD > final_delta_alpha ;
-        TVectorD dummy(5);
-        for (int i=0; i < Ntr; i++) {
-           final_delta_alpha.push_back( dummy );
-        }
-
-
-	//
-	// Vertex fit (units are meters)
-	//
-	// Initial variable definitions
-	TVectorD x0(3); for (Int_t v = 0; v < 3; v++)x0(v) = 100.; // set to large value
-	Double_t Chi2 = 0;
-	//
-
-        TVectorD x(3);
-        TMatrixDSym covX(3);
-
-
-	// Stored quantities
-	Double_t *fi = new Double_t[Ntr];				// Phases 
-	TVectorD **x0i = new TVectorD*[Ntr];			// Track expansion point
-	TVectorD **ai = new TVectorD*[Ntr];				// dx/dphi
-	Double_t *a2i = new Double_t[Ntr];				// a'Wa
-	TMatrixDSym **Di = new TMatrixDSym*[Ntr];		// W-WBW
-	TMatrixDSym **Wi = new TMatrixDSym*[Ntr];		// (ACA')^-1
-	TMatrixDSym **Winvi = new TMatrixDSym*[Ntr];	// ACA'
-        TMatrixD  **Ai = new TMatrixD*[Ntr];            // A
-        TMatrixDSym **Covi = new TMatrixDSym*[Ntr];     // Cov matrix of the track parameters
-
-	//
-	// vertex radius approximation
-	// Maximum impact parameter
-	Double_t Rd = 0;
-	for (Int_t i = 0; i < Ntr; i++)
-	{
-		//ObsTrk* t = tracks[i];
-		//TVectorD par = t->GetObsPar();
-		edm4hep::TrackState t = tracks[i] ;
-		TVectorD par = get_trackParam( t ) ;
-		Double_t Dabs = TMath::Abs(par(0));
-		if (Dabs > Rd)Rd = Dabs;
-	}
-	//
-	// Find track pair with largest phi difference
-	Int_t isel; Int_t jsel; // selected track indices
-	Double_t dphiMax = 0.0;	// Max phi difference 
-	for (Int_t i = 0; i < Ntr-1; i++)
-	{
-		//ObsTrk* ti = tracks[i];
-		//TVectorD pari = ti->GetObsPar();
-		edm4hep::TrackState ti = tracks[i] ;
-		TVectorD pari = get_trackParam( ti );
-		Double_t phi1 = pari(1);
-
-		for (Int_t j = i+1; j < Ntr; j++)
-		{
-			//ObsTrk* tj = tracks[j];
-			//TVectorD parj = tj->GetObsPar();
-			edm4hep::TrackState tj = tracks[j];
-			TVectorD parj = get_trackParam( tj );
-			Double_t phi2 = parj(1);
-			Double_t dphi = TMath::Abs(phi2 - phi1);
-			if (dphi > TMath::Pi())dphi = TMath::TwoPi() - dphi;
-			if (dphi > dphiMax)
-			{
-				isel = i; jsel = j;
-				dphiMax = dphi;
-			}
-		}
-	}
-	//
-	// 
-	//ObsTrk* t1 = tracks[isel];
-	//TVectorD p1 = t1->GetObsPar();
-	edm4hep::TrackState t1 = tracks[isel];
-	TVectorD p1 = get_trackParam( t1 );
-	//ObsTrk* t2 = tracks[jsel];
-	//TVectorD p2 = t2->GetObsPar();
-	edm4hep::TrackState t2 = tracks[jsel];
-   	TVectorD p2 = get_trackParam( t2 );
-	Double_t R = FastRv(p1, p2);
-	if (R > 1.0) R = Rd;
-	R = 0.5 * (R + Rd);
-	//
-	// Iteration properties
-	//
-	Int_t Ntry = 0;
-	Int_t TryMax = 100;
-	Double_t eps = 1.0e-9; // vertex stability
-	Double_t epsi = 1000.;
-	//
-	while (epsi > eps && Ntry < TryMax)		// Iterate until found vertex is stable
-	{
-		x.Zero();
-		TVectorD cterm(3); TMatrixDSym H(3); TMatrixDSym DW1D(3);
-		covX.Zero();	// Reset vertex covariance
-		cterm.Zero();	// Reset constant term
-		H.Zero();		// Reset H matrix
-		DW1D.Zero();
-		// 
-		for (Int_t i = 0; i < Ntr; i++)
-		{
-			// Get track helix parameters and their covariance matrix 
-			//ObsTrk *t = tracks[i];
-			//TVectorD par = t->GetObsPar();
-			//TMatrixDSym Cov = t->GetCov(); 
-			edm4hep::TrackState t = tracks[i] ;
-			TVectorD par = get_trackParam( t ) ;
-			TMatrixDSym Cov = get_trackCov( t );
-			Covi[i] = new TMatrixDSym(Cov);         // Store matrix
-			Double_t fs;
-			if (Ntry <= 0)	// Initialize all phases on first pass
-			{
-				Double_t D = par(0);
-				Double_t C = par(2);
-				Double_t arg = TMath::Max(1.0e-6, (R*R - D*D) / (1 + 2 * C*D));
-				fs = 2 * TMath::ASin(C*TMath::Sqrt(arg));
-				fi[i] = fs;
-			}
-			//
-			// Starting values
-			//
-			fs = fi[i];								// Get phase
-			TVectorD xs = Fill_x(par, fs);
-			x0i[i] = new TVectorD(xs);				// Start helix position
-			// W matrix = (A*C*A')^-1; W^-1 = A*C*A'
-			TMatrixD A = Fill_A(par, fs);			// A = dx/da = derivatives wrt track parameters
-                        Ai[i]  = new TMatrixD(A);       // Store matrix
-			TMatrixDSym Winv = Cov.Similarity(A);	// W^-1 = A*C*A'
-			Winvi[i] = new TMatrixDSym(Winv);		// Store W^-1 matrix
-			TMatrixDSym W = RegInv3(Winv);			// W = (A*C*A')^-1
-			Wi[i] = new TMatrixDSym(W);				// Store W matrix
-			TVectorD a = Fill_a(par, fs);			// a = dx/ds = derivatives wrt phase
-			ai[i] = new TVectorD(a);				// Store a
-			Double_t a2 = W.Similarity(a);
-			a2i[i] = a2;							// Store a2
-			// Build D matrix
-			TMatrixDSym B(3); 
-			B.Rank1Update(a, 1.0);
-			B *= -1. / a2;
-			B.Similarity(W);
-			TMatrixDSym Ds = W+B;					// D matrix
-			Di[i] = new TMatrixDSym(Ds);			// Store D matrix
-			TMatrixDSym DsW1Ds = Winv.Similarity(Ds);	// Service matrix to calculate covX
-			DW1D += DsW1Ds;								
-			// Update hessian
-			H += Ds;
-			// update constant term
-			cterm += Ds * xs;
-		}				// End loop on tracks
-		//
-		// update vertex position
-		TMatrixDSym H1 = RegInv3(H);
-		x = H1*cterm;
-
-		// Update vertex covariance
-		covX = DW1D.Similarity(H1);
-		// Update phases and chi^2
-		Chi2 = 0.0;
-		for (Int_t i = 0; i < Ntr; i++)
-		{
-			TVectorD lambda = (*Di[i])*(*x0i[i] - x);
-			TMatrixDSym Wm1 = *Winvi[i];
-                        Double_t addChi2 = Wm1.Similarity(lambda);;
-			//Chi2 += Wm1.Similarity(lambda);
-			Chi2 += addChi2;
-			final_chi2[i] = addChi2;
-			TVectorD a = *ai[i];
-			TVectorD b = (*Wi[i])*(x - *x0i[i]);
-			for (Int_t j = 0; j < 3; j++)fi[i] += a(j)*b(j) / a2i[i];
-			final_phases[i] = fi[i];
-
-			TMatrixD ta(TMatrixD::kTransposed, *Ai[i]);
-			TMatrixDSym kk(5);
-			kk = *Covi[i];
-			final_delta_alpha[i] =  kk * ta * lambda;  // that's minus delta_alpha
-		}
-		//
-		TVectorD dx = x - x0;
-		x0 = x;
-		// update vertex stability
-		TMatrixDSym Hess = RegInv3(covX);
-		epsi = Hess.Similarity(dx);
-		Ntry++;
-		//
-		// Cleanup
-		//
-		for (Int_t i = 0; i < Ntr; i++)
-		{
-			x0i[i]->Clear();
-			Winvi[i]->Clear();
-			Wi[i]->Clear();
-			ai[i]->Clear();
-			Di[i]->Clear();
-                        Ai[i]->Clear();
-                        Covi[i]->Clear();
-
-			delete x0i[i];
-			delete Winvi[i];
-			delete Wi[i];
-			delete ai[i];
-			delete Di[i];
-                        delete Ai[i];
-                        delete Covi[i];
-		}
-	}
-	//
-	delete[] fi;		// Phases 
-	delete[] x0i;		// Track expansion point
-	delete[] ai;		// dx/dphi
-	delete[] a2i;		// a'Wa
-	delete[] Di;		// W-WBW
-	delete[] Wi;		// (ACA')^-1
-	delete[] Winvi;	// ACA'
-        delete[] Ai ;           // A
-        delete[] Covi;          // Cov
-
-//
-	//return Chi2;
-
-        // store the results in an edm4hep::VertexData object
-        // go back from meters to millimeters for the units 
-        float conv = 1e3;
-        std::array<float,6> covMatrix;
-        covMatrix[0] = covX(0,0) * pow(conv,2);
-        covMatrix[1] = covX(0,1) * pow(conv,2);
-        covMatrix[2] = covX(0,2) * pow(conv,2);
-        covMatrix[3] = covX(1,1) * pow(conv,2);
-        covMatrix[4] = covX(1,2) * pow(conv,2);
-        covMatrix[5] = covX(2,2) * pow(conv,2);
-
-        float Ndof = 2.0 * Ntr - 3.0; ;
-
-        result.primary = Primary;
-        result.chi2 = Chi2 /Ndof ;      // I store the normalised chi2 here
-        result.position = edm4hep::Vector3f( x(0)*conv, x(1)*conv, x(2)*conv ) ;  // store the  vertex in mm
-        result.covMatrix = covMatrix;
-        result.algorithmType = 1;
-
-        // Need to fill the associations ...
-
-        double scale0 = 1e-3;   //convert mm to m
-        double scale1 = 1;
-        double scale2 = 0.5*1e3;  // C = rho/2, convert from mm-1 to m-1
-        double scale3 = 1e-3 ;  //convert mm to m
-        double scale4 = 1.;
-
-        scale2 = -scale2 ;   // sign of omega (sign convention)
-
-        for (Int_t i = 0; i < Ntr; i++) {
-
-                edm4hep::TrackState t = tracks[i] ;
-                TVectorD par = get_trackParam( t ) ;
-
-                // initial momentum :
-                //TVector3 ptrack_ini = ParToP( par );
-                //std::cout << "----- Track # " << i << " initial track momentum : " << std::endl;
-                //ptrack_ini.Print();
-
-                // uncomment below to get the post-fit track parameters :
-                par -= final_delta_alpha[i] ;
-
-                //std::cout << " Track i = " << i << " --- delta_alpha : " << std::endl;
-                //final_delta_alpha[i].Print();
-
-                // ( px, py, pz) of the track
-                TVector3 ptrack = ParToP( par );
-                //std::cout << "         updates track param :" << std::endl;
-                //ptrack.Print();
-	
-		// and (px, py) at the vertex instead of the dca :
-		double phi0 = par(1);
-		double phi = final_phases[i]  ;
-		double px_at_vertex = ptrack.Pt() * TMath::Cos( phi0 + phi );
-		double py_at_vertex = ptrack.Pt() * TMath::Sin( phi0 + phi );
-		TVector3 ptrack_at_vertex( px_at_vertex, py_at_vertex, ptrack.Pz() );
-		//std::cout << "         momentum at the vertex : " << std::endl;
-		//std::cout << " phi0 at dca = " << phi0 << " phi at vertex = " << phi0+phi << " C = " << par(2) << " phase " << phi << std::endl;
-		//ptrack_at_vertex.Print();
-
-                   updated_track_momentum_at_vertex.push_back( ptrack_at_vertex );
-
-                        // back to EDM4HEP units...
-                        par[0] = par[0] / scale0 ;
-                        par[1] = par[1] / scale1 ;
-                        par[2] = par[2] / scale2 ;
-                        par[3] = par[3] / scale3 ;
-                        par[4] = par[4] / scale4 ;
-                updated_track_parameters.push_back( par );
-
-                reco_chi2.push_back( final_chi2[i] );
-                final_track_phases.push_back( final_phases[i] );
-
-        }
-
-        TheVertex.vertex = result;
-        TheVertex.reco_chi2 = reco_chi2;
-        TheVertex.reco_ind = reco_ind;
-        TheVertex.updated_track_parameters = updated_track_parameters ;
-        TheVertex.updated_track_momentum_at_vertex = updated_track_momentum_at_vertex;
-        TheVertex.final_track_phases = final_track_phases;
-
-        //std::cout << " end of VertexFitter " << std::endl;
-          /*
-        for ( Int_t i = 0; i < Ntr; i++) {
-          std::cout << " Track #" << i << " chi2 = " << reco_chi2[i] << std::endl;
-          std::cout << "        Initial parameters: " << std::endl;
-                get_trackParam( tracks[i] ).Print();
-          std::cout << "        Updated parameters : " << std::endl;
-                updated_track_parameters[i].Print();
-        }
-	*/
-
-        delete final_chi2;
-        delete final_phases;
-
-
-   return TheVertex;
-
-}
-
-
-edm4hep::VertexData Vertexing::get_VertexData( FCCAnalysesVertex TheVertex ) {
-  return TheVertex.vertex ;
-}
-
-
-////////////////////////////////////////////////////
+﻿#include "Vertexing.h"
+
+#include "TFile.h"
+#include "TString.h"
+
+#include  "MCParticle.h"
+
+using namespace Vertexing;
+
+
+
+// 
+// Selection of particles based on the d0 / z0 significances of the associated track
+//
+
+selTracks::selTracks( float arg_d0sig_min, float arg_d0sig_max, float arg_z0sig_min, float arg_z0sig_max) : m_d0sig_min(arg_d0sig_min),
+													    m_d0sig_max( arg_d0sig_max ), 
+													    m_z0sig_min( arg_z0sig_min ), 
+													    m_z0sig_max (arg_z0sig_max) { };
+
+ROOT::VecOps::RVec<edm4hep::ReconstructedParticleData>  selTracks::operator() ( ROOT::VecOps::RVec<edm4hep::ReconstructedParticleData> recop,
+                                                                                ROOT::VecOps::RVec<edm4hep::TrackState> tracks  ) {
+  ROOT::VecOps::RVec<edm4hep::ReconstructedParticleData>  result;
+  result.reserve(recop.size());
+  
+  for (size_t i = 0; i < recop.size(); ++i) {
+    auto & p = recop[i];
+    if (p.tracks_begin<tracks.size()) {
+      auto & tr = tracks.at( p.tracks_begin );
+      double d0sig = fabs( tr.D0 / sqrt( tr.covMatrix[0]) ) ;
+      if ( fabs( d0sig ) > m_d0sig_max || fabs( d0sig ) < m_d0sig_min  ) continue;
+      double z0sig = fabs( tr.Z0 / sqrt( tr.covMatrix[12]) );
+      if ( fabs( z0sig ) > m_z0sig_max || fabs( z0sig ) < m_z0sig_min  ) continue;
+      result.emplace_back(p);
+    }
+  }
+  return result;
+}
+
+
+//
+// Selection of primary particles based on the matching of RecoParticles
+// to MC particles
+//
+
+ROOT::VecOps::RVec<edm4hep::ReconstructedParticleData> Vertexing::SelPrimaryTracks ( ROOT::VecOps::RVec<int> recind, ROOT::VecOps::RVec<int> mcind,
+                                						     ROOT::VecOps::RVec<edm4hep::ReconstructedParticleData> reco,  
+										     ROOT::VecOps::RVec<edm4hep::MCParticleData> mc,
+                                						     TVector3 MC_EventPrimaryVertex) {
+
+  ROOT::VecOps::RVec<edm4hep::ReconstructedParticleData> result;
+  result.reserve(reco.size());
+
+  // Event primary vertex:
+  double xvtx0 = MC_EventPrimaryVertex[0];
+  double yvtx0 = MC_EventPrimaryVertex[1];
+  double zvtx0 = MC_EventPrimaryVertex[2];
+  
+  for (unsigned int i=0; i<recind.size();i++) {
+    double xvtx = mc.at(mcind.at(i)).vertex.x ;
+    double yvtx = mc.at(mcind.at(i)).vertex.y ;
+    double zvtx = mc.at(mcind.at(i)).vertex.z ;
+    // primary particle ?
+     double zero = 1e-12;
+    if ( fabs( xvtx - xvtx0) < zero && fabs( yvtx - yvtx0) < zero && fabs( zvtx -zvtx0) < zero ) {
+        int reco_idx = recind.at(i);
+        result.push_back( reco.at( reco_idx )  );
+    }
+
+  }
+  return result;
+}
+
+int Vertexing::get_nTracks( ROOT::VecOps::RVec<edm4hep::TrackState> tracks) {
+  int nt = tracks.size();
+  return nt;
+}
+
+
+
+// ---------------------------------------------------------------
+//
+// Interface of  the vertexing code of Franco Bedeschi
+// see https://www.pi.infn.it/~bedeschi/RD_FA/Software/
+// VertexParam2.c, dated 10 February 2021
+//
+// ---------------------------------------------------------------
+
+TVectorD Vertexing::get_trackParam( edm4hep::TrackState & atrack) {
+    double d0 =atrack.D0 ;
+    double phi0 = atrack.phi ;
+    double omega = atrack.omega ;
+    double z0 = atrack.Z0 ;
+    double tanlambda = atrack.tanLambda ;
+    TVectorD res(5);
+
+    double scale0 = 1e-3;   //convert mm to m
+    double scale1 = 1;
+    double scale2 = 0.5*1e3;  // C = rho/2, convert from mm-1 to m-1
+    double scale3 = 1e-3 ;  //convert mm to m
+    double scale4 = 1.;
+
+  scale2 = -scale2 ;   // sign of omega
+
+    res[0] = d0 * scale0;
+    res[1] = phi0 * scale1 ;
+    res[2] = omega * scale2 ;
+    res[3] = z0 * scale3 ;
+    res[4] = tanlambda * scale4 ;
+    return res;
+}
+
+TMatrixDSym Vertexing::get_trackCov( edm4hep::TrackState &  atrack) {
+  std::array<float, 15> covMatrix = atrack.covMatrix;
+  TMatrixDSym covM(5);
+  
+  double scale0 = 1e-3;
+  double scale1 = 1.;
+  double scale2 = 0.5*1e3;
+  double scale3 = 1e-3 ;
+  double scale4 = 1.;
+  
+  //CLEMENT units are already in FBs
+  scale0 = 1.;
+  scale2 = 0.5;
+  scale3 = 1.;
+  //CLEMENT
+  scale2 = -scale2 ;   // sign of omega
+
+    covM[0][0] = covMatrix[0] *scale0 * scale0;
+    covM[0][1] = covMatrix[1] *scale0 * scale1;
+    covM[0][2] = covMatrix[2] *scale0 * scale2;
+    covM[0][3] = covMatrix[3] *scale0 * scale3;
+    covM[0][4] = covMatrix[4] *scale0 * scale4;
+
+    covM[1][0] = covM[0][1];
+    covM[2][0] = covM[0][2] ;
+    covM[3][0] = covM[0][3] ;
+    covM[4][0] = covM[0][4];
+
+    covM[1][1] = covMatrix[5] *scale1 * scale1;
+    covM[1][2] = covMatrix[6] *scale1 * scale2;
+    covM[1][3] = covMatrix[7] *scale1 * scale3;
+    covM[1][4] = covMatrix[8] *scale1 * scale4;;
+
+    covM[2][1] = covM[1][2] ;
+    covM[3][1] = covM[1][3];
+    covM[4][1] = covM[1][4];
+
+    covM[2][2] = covMatrix[9] *scale2 *scale2;
+    covM[2][3] = covMatrix[10] * scale2 * scale3;
+    covM[2][4] = covMatrix[11] * scale2 * scale4;
+
+    covM[3][2] = covM[2][3];
+    covM[4][2] = covM[2][4];
+
+    covM[3][3] = covMatrix[12] * scale3 * scale3;
+    covM[3][4] = covMatrix[13] * scale3 * scale4;
+
+    covM[4][3] = covM[3][4];
+
+    covM[4][4] = covMatrix[14] * scale4*scale4;;
+
+    return covM;
+}
+
+
+
+TVector3 Vertexing::ParToP(TVectorD Par)
+{
+        double fB = 2;  // 2 Tesla
+
+        Double_t C    = Par(2);
+        Double_t phi0 = Par(1);
+        Double_t ct   = Par(4);
+        //
+                  TVector3 Pval;
+        Double_t pt = fB*0.2998 / TMath::Abs(2 * C);
+        Pval(0) = pt*TMath::Cos(phi0);
+        Pval(1) = pt*TMath::Sin(phi0);
+        Pval(2) = pt*ct;
+        //
+                  return Pval;
+}
+
+
+TVectorD Vertexing::XPtoPar(TVector3 x, TVector3 p, Double_t Q)
+{
+
+        double fB = 2;  // 2 Tesla
+
+        //
+        TVectorD Par(5);
+        // Transverse parameters
+        Double_t a = -Q*fB*0.2998;                      // Units are Tesla, GeV and meters
+        Double_t pt = p.Pt();
+        Double_t C = a / (2 * pt);                      // Half curvature
+        //cout << "ObsTrk::XPtoPar: fB = " << fB << ", a = " << a << ", pt = " << pt << ", C = " << C << endl;
+        Double_t r2 = x.Perp2();
+        Double_t cross = x(0)*p(1) - x(1)*p(0);
+        Double_t T = TMath::Sqrt(pt*pt - 2 * a*cross + a*a*r2);
+        Double_t phi0 = TMath::ATan2((p(1) - a*x(0)) / T, (p(0) + a*x(1)) / T); // Phi0
+        Double_t D;                                                     // Impact parameter D
+        if (pt < 10.0) D = (T - pt) / a;
+        else D = (-2 * cross + a*r2) / (T + pt);
+        //
+        Par(0) = D;             // Store D
+        Par(1) = phi0;  // Store phi0
+        Par(2) = C;             // Store C
+        //Longitudinal parameters
+        Double_t B = C*TMath::Sqrt(TMath::Max(r2 - D*D,0.0) / (1 + 2 * C*D));
+        Double_t st = TMath::ASin(B) / C;
+        Double_t ct = p(2) / pt;
+        Double_t z0 = x(2) - ct*st;
+        //
+        Par(3) = z0;            // Store z0
+        Par(4) = ct;            // Store cot(theta)
+        //
+        return Par;
+}
+
+
+//
+//TH1F* hTry;
+//
+Double_t Vertexing::FastRv(TVectorD p1, TVectorD p2)
+{
+	//
+	// Find radius of intersection between two tracks in the transverse plane
+	//
+	// p = (D,phi, C)
+	//
+	// Solving matrix
+	TMatrixDSym H(2);
+	H(0, 0) = -TMath::Cos(p2(1));
+	H(0, 1) =  TMath::Cos(p1(1));
+	H(1, 0) = -TMath::Sin(p2(1));
+	H(1, 1) =  TMath::Sin(p1(1));
+	Double_t Det = TMath::Sin(p2(1) - p1(1));
+	H *= 1.0 / Det;
+	//
+	// Convergence parameters
+	Int_t Ntry = 0;
+	Int_t NtryMax = 100;
+	Double_t eps = 1000.;
+	Double_t epsMin = 1.0e-6;
+	//
+	// Vertex finding loop
+	//
+	TVectorD cterm(2);
+	cterm(0) = p1(0);
+	cterm(1) = p2(0);
+	TVectorD xv(2);
+	Double_t R = 1000.;
+	while (eps > epsMin)
+	{
+		xv = H * cterm;
+		Ntry++;
+		if (Ntry > NtryMax)
+		{
+			std::cout << "FastRv: maximum number of iteration reached" << std::endl;
+			break;
+		}
+		Double_t Rnew = TMath::Sqrt(xv(0) * xv(0) + xv(1) * xv(1));
+		eps = Rnew - R;
+		R = Rnew;
+		cterm(0) = p1(2) * R * R;
+		cterm(1) = p2(2) * R * R;
+	}
+	//
+	return R;
+}
+TMatrixDSym Vertexing::RegInv3(TMatrixDSym &Smat0)
+{
+	//
+	// Regularized inversion of symmetric 3x3 matrix with positive diagonal elements
+	//
+	TMatrixDSym Smat = Smat0;
+	Int_t N = Smat.GetNrows();
+	if (N != 3)
+	{
+		std::cout << "RegInv3 called with  matrix size != 3. Abort & return standard inversion." << std::endl;
+		return Smat.Invert();
+	}
+	TMatrixDSym D(N); D.Zero();
+	Bool_t dZero = kTRUE;	// No elements less or equal 0 on the diagonal
+	for (Int_t i = 0; i < N; i++) if (Smat(i, i) <= 0.0)dZero = kFALSE;
+	if (dZero)
+	{
+		for (Int_t i = 0; i < N; i++) D(i, i) = 1.0 / TMath::Sqrt(Smat(i, i));
+		TMatrixDSym RegMat = Smat.Similarity(D);
+		TMatrixDSym Q(2);
+		for (Int_t i = 0; i < 2; i++)
+		{
+			for (Int_t j = 0; j < 2; j++)Q(i, j) = RegMat(i, j);
+		}
+		Double_t Det = 1 - Q(0, 1)*Q(1, 0);
+		TMatrixDSym H(2);
+		H = Q;
+		H(0, 1) = -Q(0, 1);
+		H(1, 0) = -Q(1, 0);
+		TVectorD p(2);
+		p(0) = RegMat(0, 2);
+		p(1) = RegMat(1, 2);
+		Double_t pHp = H.Similarity(p);
+		Double_t h = pHp-Det;
+		//
+		TMatrixDSym pp(2); pp.Rank1Update(p);
+		TMatrixDSym F = (h*H) - pp.Similarity(H);
+		F *= 1.0 / Det;
+		TVectorD b = H*p;
+		TMatrixDSym InvReg(3);
+		for (Int_t i = 0; i < 2; i++)
+		{
+			InvReg(i, 2) = b(i);
+			InvReg(2, i) = b(i);
+			for (Int_t j = 0; j < 2; j++) InvReg(i, j) = F(i, j);
+		}
+		InvReg(2, 2) = -Det;
+		//
+		InvReg *= 1.0 / h;
+		//
+		//
+		return InvReg.Similarity(D);
+	}
+	else
+	{
+		//std::cout << "RegInv3: found negative elements in diagonal. Return standard inversion." << std::endl;
+		return Smat.Invert();
+	}
+}
+//
+//
+//
+TMatrixD Vertexing::Fill_A(TVectorD par, Double_t phi)
+{
+	//
+	// Derivative of track 3D position vector with respect to track parameters at constant phase 
+	//
+	// par = vector of track parameters
+	// phi = phase
+	//
+	TMatrixD A(3, 5);
+	//
+	// Decode input arrays
+	//
+	Double_t D = par(0);
+	Double_t p0 = par(1);
+	Double_t C = par(2);
+	Double_t z0 = par(3);
+	Double_t ct = par(4);
+	//
+	// Fill derivative matrix dx/d alpha
+	// D
+	A(0, 0) = -TMath::Sin(p0);
+	A(1, 0) = TMath::Cos(p0);
+	A(2, 0) = 0.0;
+	// phi0
+	A(0, 1) = -D*TMath::Cos(p0) + (TMath::Cos(phi + p0) - TMath::Cos(p0)) / (2 * C);
+	A(1, 1) = -D*TMath::Sin(p0) + (TMath::Sin(phi + p0) - TMath::Sin(p0)) / (2 * C);
+	A(2, 1) = 0.0;
+	// C
+	A(0, 2) = -(TMath::Sin(phi + p0) - TMath::Sin(p0)) / (2 * C*C);
+	A(1, 2) = (TMath::Cos(phi + p0) - TMath::Cos(p0)) / (2 * C*C);
+	A(2, 2) = -ct*phi / (2 * C*C);
+	// z0
+	A(0, 3) = 0.0;
+	A(1, 3) = 0.0;
+	A(2, 3) = 1.0;
+	// ct = lambda
+	A(0, 4) = 0.0;
+	A(1, 4) = 0.0;
+	A(2, 4) = phi / (2 * C);
+	//
+	return A;
+}
+//
+TVectorD Vertexing::Fill_a(TVectorD par, Double_t phi)
+{
+	//
+	// Derivative of track 3D position vector with respect to phase at constant track parameters
+	//
+	// par = vector of track parameters
+	// phi = phase
+	//
+	TVectorD a(3);
+	//
+	// Decode input arrays
+	//
+	Double_t D = par(0);
+	Double_t p0 = par(1);
+	Double_t C = par(2);
+	Double_t z0 = par(3);
+	Double_t ct = par(4);
+	//
+	a(0) = TMath::Cos(phi + p0) / (2 * C);
+	a(1) = TMath::Sin(phi + p0) / (2 * C);
+	a(2) = ct / (2 * C);
+	//
+	return a;
+}
+//
+TVectorD Vertexing::Fill_x0(TVectorD par)
+{
+	//
+	// Calculate track 3D position at R = |D| (minimum approach to z-axis)
+	//
+	TVectorD x0(3);
+	//
+	// Decode input arrays
+	//
+	Double_t D = par(0);
+	Double_t p0 = par(1);
+	Double_t C = par(2);
+	Double_t z0 = par(3);
+	Double_t ct = par(4);
+	//
+	x0(0) = -D *TMath::Sin(p0);
+	x0(1) = D*TMath::Cos(p0);
+	x0(2) = z0;
+	//
+	return x0;
+}
+//
+TVectorD Vertexing::Fill_x(TVectorD par, Double_t phi)
+{
+	//
+	// Calculate track 3D position for a given phase, phi
+	//
+	TVectorD x(3);
+	//
+	// Decode input arrays
+	//
+	Double_t D = par(0);
+	Double_t p0 = par(1);
+	Double_t C = par(2);
+	Double_t z0 = par(3);
+	Double_t ct = par(4);
+	//
+	TVectorD x0 = Fill_x0(par);
+	x(0) = x0(0) + (TMath::Sin(phi + p0) - TMath::Sin(p0)) / (2 * C);
+	x(1) = x0(1) - (TMath::Cos(phi + p0) - TMath::Cos(p0)) / (2 * C);
+	x(2) = x0(2) + ct*phi / (2 * C);
+	//
+	return x;
+}
+
+
+
+FCCAnalysesVertex  Vertexing::VertexFitter( int Primary, 
+					    ROOT::VecOps::RVec<edm4hep::ReconstructedParticleData> recoparticles,
+                                            ROOT::VecOps::RVec<edm4hep::TrackState> thetracks )  {
+
+        // input = a collection of recoparticles (in case one want to make associations to RecoParticles ?)
+        // and thetracks = the collection of all TrackState in the event
+
+	FCCAnalysesVertex thevertex;
+
+        // retrieve the tracks associated to the recoparticles
+        ROOT::VecOps::RVec<edm4hep::TrackState> tracks = getRP2TRK( recoparticles, thetracks );
+
+        // and run the vertex fitter
+
+        //FCCAnalysesVertex thevertex = VertexFitter_Tk( Primary, tracks, thetracks) ;
+        thevertex = VertexFitter_Tk( Primary, tracks);
+
+        //fill the indices of the tracks
+        ROOT::VecOps::RVec<int> reco_ind;
+        int Ntr = tracks.size();
+        for (auto & p: recoparticles) {
+           //std::cout << " in VertexFitter:  a recoparticle with charge = " << p.charge << std::endl;
+                if ( p.tracks_begin >=0 && p.tracks_begin<thetracks.size()) {
+                reco_ind.push_back( p.tracks_begin );
+           }
+        }
+        if ( reco_ind.size() != Ntr ) std::cout << " ... problem in Vertex, size of reco_ind != Ntr " << std::endl;
+
+        thevertex.reco_ind = reco_ind;
+
+        return thevertex;
+}
+
+
+
+FCCAnalysesVertex  Vertexing::VertexFitter_Tk( int Primary, 
+					       ROOT::VecOps::RVec<edm4hep::TrackState> tracks)
+{
+
+
+        // final results :
+        FCCAnalysesVertex TheVertex;
+
+        edm4hep::VertexData result;
+        ROOT::VecOps::RVec<float> reco_chi2;
+        ROOT::VecOps::RVec< TVectorD >  updated_track_parameters;
+        ROOT::VecOps::RVec<int> reco_ind;
+        ROOT::VecOps::RVec<float> final_track_phases;
+        ROOT::VecOps::RVec< TVector3 >  updated_track_momentum_at_vertex;
+
+        TheVertex.vertex = result;
+        TheVertex.reco_chi2 = reco_chi2;
+        TheVertex.updated_track_parameters = updated_track_parameters;
+        TheVertex.reco_ind = reco_ind;
+        TheVertex.final_track_phases = final_track_phases;
+        TheVertex.updated_track_momentum_at_vertex = updated_track_momentum_at_vertex;
+
+
+        int Ntr = tracks.size();
+	TheVertex.ntracks = Ntr; 
+	if ( Ntr <= 1) return TheVertex;   // can not reconstruct a vertex with only one track...
+
+
+        bool debug = false;
+        if (debug) std::cout << " enter in VertexFitter_Tk for the Bs decay vertex " << std::endl;
+
+        Double_t *final_chi2 = new Double_t[Ntr];
+        Double_t *final_phases = new Double_t[Ntr];
+        std::vector< TVectorD > final_delta_alpha ;
+        TVectorD dummy(5);
+        for (int i=0; i < Ntr; i++) {
+           final_delta_alpha.push_back( dummy );
+        }
+
+
+	//
+	// Vertex fit (units are meters)
+	//
+	// Initial variable definitions
+	TVectorD x0(3); for (Int_t v = 0; v < 3; v++)x0(v) = 100.; // set to large value
+	Double_t Chi2 = 0;
+	//
+
+        TVectorD x(3);
+        TMatrixDSym covX(3);
+
+
+	// Stored quantities
+	Double_t *fi = new Double_t[Ntr];				// Phases 
+	TVectorD **x0i = new TVectorD*[Ntr];			// Track expansion point
+	TVectorD **ai = new TVectorD*[Ntr];				// dx/dphi
+	Double_t *a2i = new Double_t[Ntr];				// a'Wa
+	TMatrixDSym **Di = new TMatrixDSym*[Ntr];		// W-WBW
+	TMatrixDSym **Wi = new TMatrixDSym*[Ntr];		// (ACA')^-1
+	TMatrixDSym **Winvi = new TMatrixDSym*[Ntr];	// ACA'
+        TMatrixD  **Ai = new TMatrixD*[Ntr];            // A
+        TMatrixDSym **Covi = new TMatrixDSym*[Ntr];     // Cov matrix of the track parameters
+
+	//
+	// vertex radius approximation
+	// Maximum impact parameter
+	Double_t Rd = 0;
+	for (Int_t i = 0; i < Ntr; i++)
+	{
+		//ObsTrk* t = tracks[i];
+		//TVectorD par = t->GetObsPar();
+		edm4hep::TrackState t = tracks[i] ;
+		TVectorD par = get_trackParam( t ) ;
+		Double_t Dabs = TMath::Abs(par(0));
+		if (Dabs > Rd)Rd = Dabs;
+	}
+	//
+	// Find track pair with largest phi difference
+	Int_t isel; Int_t jsel; // selected track indices
+	Double_t dphiMax = 0.0;	// Max phi difference 
+	for (Int_t i = 0; i < Ntr-1; i++)
+	{
+		//ObsTrk* ti = tracks[i];
+		//TVectorD pari = ti->GetObsPar();
+		edm4hep::TrackState ti = tracks[i] ;
+		TVectorD pari = get_trackParam( ti );
+		Double_t phi1 = pari(1);
+
+		for (Int_t j = i+1; j < Ntr; j++)
+		{
+			//ObsTrk* tj = tracks[j];
+			//TVectorD parj = tj->GetObsPar();
+			edm4hep::TrackState tj = tracks[j];
+			TVectorD parj = get_trackParam( tj );
+			Double_t phi2 = parj(1);
+			Double_t dphi = TMath::Abs(phi2 - phi1);
+			if (dphi > TMath::Pi())dphi = TMath::TwoPi() - dphi;
+			if (dphi > dphiMax)
+			{
+				isel = i; jsel = j;
+				dphiMax = dphi;
+			}
+		}
+	}
+	//
+	// 
+	//ObsTrk* t1 = tracks[isel];
+	//TVectorD p1 = t1->GetObsPar();
+	edm4hep::TrackState t1 = tracks[isel];
+	TVectorD p1 = get_trackParam( t1 );
+	//ObsTrk* t2 = tracks[jsel];
+	//TVectorD p2 = t2->GetObsPar();
+	edm4hep::TrackState t2 = tracks[jsel];
+   	TVectorD p2 = get_trackParam( t2 );
+	Double_t R = FastRv(p1, p2);
+	if (R > 1.0) R = Rd;
+	R = 0.5 * (R + Rd);
+	//
+	// Iteration properties
+	//
+	Int_t Ntry = 0;
+	Int_t TryMax = 100;
+	Double_t eps = 1.0e-9; // vertex stability
+	Double_t epsi = 1000.;
+	//
+	while (epsi > eps && Ntry < TryMax)		// Iterate until found vertex is stable
+	{
+		x.Zero();
+		TVectorD cterm(3); TMatrixDSym H(3); TMatrixDSym DW1D(3);
+		covX.Zero();	// Reset vertex covariance
+		cterm.Zero();	// Reset constant term
+		H.Zero();		// Reset H matrix
+		DW1D.Zero();
+		// 
+		for (Int_t i = 0; i < Ntr; i++)
+		{
+			// Get track helix parameters and their covariance matrix 
+			//ObsTrk *t = tracks[i];
+			//TVectorD par = t->GetObsPar();
+			//TMatrixDSym Cov = t->GetCov(); 
+			edm4hep::TrackState t = tracks[i] ;
+			TVectorD par = get_trackParam( t ) ;
+			TMatrixDSym Cov = get_trackCov( t );
+			Covi[i] = new TMatrixDSym(Cov);         // Store matrix
+			Double_t fs;
+			if (Ntry <= 0)	// Initialize all phases on first pass
+			{
+				Double_t D = par(0);
+				Double_t C = par(2);
+				Double_t arg = TMath::Max(1.0e-6, (R*R - D*D) / (1 + 2 * C*D));
+				fs = 2 * TMath::ASin(C*TMath::Sqrt(arg));
+				fi[i] = fs;
+			}
+			//
+			// Starting values
+			//
+			fs = fi[i];								// Get phase
+			TVectorD xs = Fill_x(par, fs);
+			x0i[i] = new TVectorD(xs);				// Start helix position
+			// W matrix = (A*C*A')^-1; W^-1 = A*C*A'
+			TMatrixD A = Fill_A(par, fs);			// A = dx/da = derivatives wrt track parameters
+                        Ai[i]  = new TMatrixD(A);       // Store matrix
+			TMatrixDSym Winv = Cov.Similarity(A);	// W^-1 = A*C*A'
+			Winvi[i] = new TMatrixDSym(Winv);		// Store W^-1 matrix
+			TMatrixDSym W = RegInv3(Winv);			// W = (A*C*A')^-1
+			Wi[i] = new TMatrixDSym(W);				// Store W matrix
+			TVectorD a = Fill_a(par, fs);			// a = dx/ds = derivatives wrt phase
+			ai[i] = new TVectorD(a);				// Store a
+			Double_t a2 = W.Similarity(a);
+			a2i[i] = a2;							// Store a2
+			// Build D matrix
+			TMatrixDSym B(3); 
+			B.Rank1Update(a, 1.0);
+			B *= -1. / a2;
+			B.Similarity(W);
+			TMatrixDSym Ds = W+B;					// D matrix
+			Di[i] = new TMatrixDSym(Ds);			// Store D matrix
+			TMatrixDSym DsW1Ds = Winv.Similarity(Ds);	// Service matrix to calculate covX
+			DW1D += DsW1Ds;								
+			// Update hessian
+			H += Ds;
+			// update constant term
+			cterm += Ds * xs;
+		}				// End loop on tracks
+		//
+		// update vertex position
+		TMatrixDSym H1 = RegInv3(H);
+		x = H1*cterm;
+
+		// Update vertex covariance
+		covX = DW1D.Similarity(H1);
+		// Update phases and chi^2
+		Chi2 = 0.0;
+		for (Int_t i = 0; i < Ntr; i++)
+		{
+			TVectorD lambda = (*Di[i])*(*x0i[i] - x);
+			TMatrixDSym Wm1 = *Winvi[i];
+                        Double_t addChi2 = Wm1.Similarity(lambda);;
+			//Chi2 += Wm1.Similarity(lambda);
+			Chi2 += addChi2;
+			final_chi2[i] = addChi2;
+			TVectorD a = *ai[i];
+			TVectorD b = (*Wi[i])*(x - *x0i[i]);
+			for (Int_t j = 0; j < 3; j++)fi[i] += a(j)*b(j) / a2i[i];
+			final_phases[i] = fi[i];
+
+			TMatrixD ta(TMatrixD::kTransposed, *Ai[i]);
+			TMatrixDSym kk(5);
+			kk = *Covi[i];
+			final_delta_alpha[i] =  kk * ta * lambda;  // that's minus delta_alpha
+		}
+		//
+		TVectorD dx = x - x0;
+		x0 = x;
+		// update vertex stability
+		TMatrixDSym Hess = RegInv3(covX);
+		epsi = Hess.Similarity(dx);
+		Ntry++;
+		//
+		// Cleanup
+		//
+		for (Int_t i = 0; i < Ntr; i++)
+		{
+			x0i[i]->Clear();
+			Winvi[i]->Clear();
+			Wi[i]->Clear();
+			ai[i]->Clear();
+			Di[i]->Clear();
+                        Ai[i]->Clear();
+                        Covi[i]->Clear();
+
+			delete x0i[i];
+			delete Winvi[i];
+			delete Wi[i];
+			delete ai[i];
+			delete Di[i];
+                        delete Ai[i];
+                        delete Covi[i];
+		}
+	}
+	//
+	delete[] fi;		// Phases 
+	delete[] x0i;		// Track expansion point
+	delete[] ai;		// dx/dphi
+	delete[] a2i;		// a'Wa
+	delete[] Di;		// W-WBW
+	delete[] Wi;		// (ACA')^-1
+	delete[] Winvi;	// ACA'
+        delete[] Ai ;           // A
+        delete[] Covi;          // Cov
+
+//
+	//return Chi2;
+
+        // store the results in an edm4hep::VertexData object
+        // go back from meters to millimeters for the units 
+        float conv = 1e3;
+        std::array<float,6> covMatrix;
+        covMatrix[0] = covX(0,0) * pow(conv,2);
+        covMatrix[1] = covX(0,1) * pow(conv,2);
+        covMatrix[2] = covX(0,2) * pow(conv,2);
+        covMatrix[3] = covX(1,1) * pow(conv,2);
+        covMatrix[4] = covX(1,2) * pow(conv,2);
+        covMatrix[5] = covX(2,2) * pow(conv,2);
+
+        float Ndof = 2.0 * Ntr - 3.0; ;
+
+        result.primary = Primary;
+        result.chi2 = Chi2 /Ndof ;      // I store the normalised chi2 here
+        result.position = edm4hep::Vector3f( x(0)*conv, x(1)*conv, x(2)*conv ) ;  // store the  vertex in mm
+        result.covMatrix = covMatrix;
+        result.algorithmType = 1;
+
+        // Need to fill the associations ...
+
+        double scale0 = 1e-3;   //convert mm to m
+        double scale1 = 1;
+        double scale2 = 0.5*1e3;  // C = rho/2, convert from mm-1 to m-1
+        double scale3 = 1e-3 ;  //convert mm to m
+        double scale4 = 1.;
+
+        scale2 = -scale2 ;   // sign of omega (sign convention)
+
+        for (Int_t i = 0; i < Ntr; i++) {
+
+                edm4hep::TrackState t = tracks[i] ;
+                TVectorD par = get_trackParam( t ) ;
+
+                // initial momentum :
+                //TVector3 ptrack_ini = ParToP( par );
+                //std::cout << "----- Track # " << i << " initial track momentum : " << std::endl;
+                //ptrack_ini.Print();
+
+                // uncomment below to get the post-fit track parameters :
+                par -= final_delta_alpha[i] ;
+
+                //std::cout << " Track i = " << i << " --- delta_alpha : " << std::endl;
+                //final_delta_alpha[i].Print();
+
+                // ( px, py, pz) of the track
+                TVector3 ptrack = ParToP( par );
+                //std::cout << "         updates track param :" << std::endl;
+                //ptrack.Print();
+	
+		// and (px, py) at the vertex instead of the dca :
+		double phi0 = par(1);
+		double phi = final_phases[i]  ;
+		double px_at_vertex = ptrack.Pt() * TMath::Cos( phi0 + phi );
+		double py_at_vertex = ptrack.Pt() * TMath::Sin( phi0 + phi );
+		TVector3 ptrack_at_vertex( px_at_vertex, py_at_vertex, ptrack.Pz() );
+		//std::cout << "         momentum at the vertex : " << std::endl;
+		//std::cout << " phi0 at dca = " << phi0 << " phi at vertex = " << phi0+phi << " C = " << par(2) << " phase " << phi << std::endl;
+		//ptrack_at_vertex.Print();
+
+                   updated_track_momentum_at_vertex.push_back( ptrack_at_vertex );
+
+                        // back to EDM4HEP units...
+                        par[0] = par[0] / scale0 ;
+                        par[1] = par[1] / scale1 ;
+                        par[2] = par[2] / scale2 ;
+                        par[3] = par[3] / scale3 ;
+                        par[4] = par[4] / scale4 ;
+                updated_track_parameters.push_back( par );
+
+                reco_chi2.push_back( final_chi2[i] );
+                final_track_phases.push_back( final_phases[i] );
+
+        }
+
+        TheVertex.vertex = result;
+        TheVertex.reco_chi2 = reco_chi2;
+        TheVertex.reco_ind = reco_ind;
+        TheVertex.updated_track_parameters = updated_track_parameters ;
+        TheVertex.updated_track_momentum_at_vertex = updated_track_momentum_at_vertex;
+        TheVertex.final_track_phases = final_track_phases;
+
+        //std::cout << " end of VertexFitter " << std::endl;
+          /*
+        for ( Int_t i = 0; i < Ntr; i++) {
+          std::cout << " Track #" << i << " chi2 = " << reco_chi2[i] << std::endl;
+          std::cout << "        Initial parameters: " << std::endl;
+                get_trackParam( tracks[i] ).Print();
+          std::cout << "        Updated parameters : " << std::endl;
+                updated_track_parameters[i].Print();
+        }
+	*/
+
+        delete final_chi2;
+        delete final_phases;
+
+
+   return TheVertex;
+
+}
+
+
+edm4hep::VertexData Vertexing::get_VertexData( FCCAnalysesVertex TheVertex ) {
+  return TheVertex.vertex ;
+}
+
+
+////////////////////////////////////////////////////