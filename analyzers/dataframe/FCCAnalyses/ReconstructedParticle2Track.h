--- conflicted
+++ resolved
@@ -19,7 +19,6 @@
 
 namespace ReconstructedParticle2Track{
 
-<<<<<<< HEAD
   /// Return the momentum of a track to a reconstructed particle
   ROOT::VecOps::RVec<float> getRP2TRK_mom (ROOT::VecOps::RVec<edm4hep::ReconstructedParticleData> in, 
 					   ROOT::VecOps::RVec<edm4hep::TrackState> tracks);
@@ -27,14 +26,13 @@
   /// Return the charge of a track to a reconstructed particle
   ROOT::VecOps::RVec<float> getRP2TRK_charge(ROOT::VecOps::RVec<edm4hep::ReconstructedParticleData> in,  
 					     ROOT::VecOps::RVec<edm4hep::TrackState> tracks);
-=======
+
   //compute the magnetic field Bz
   ROOT::VecOps::RVec<float> getRP2TRK_Bz(const ROOT::VecOps::RVec<edm4hep::ReconstructedParticleData>& rps,
 					 const ROOT::VecOps::RVec<edm4hep::TrackState>& tracks); //here computed for all particles passed
 
   float Bz(const ROOT::VecOps::RVec<edm4hep::ReconstructedParticleData>& rps,
 	   const ROOT::VecOps::RVec<edm4hep::TrackState>& tracks); //here only computed for the first charged particle encountered
-
 
   ROOT::VecOps::RVec<float> XPtoPar_dxy(const ROOT::VecOps::RVec<edm4hep::ReconstructedParticleData>& in,
 					const ROOT::VecOps::RVec<edm4hep::TrackState>& tracks,
@@ -58,7 +56,6 @@
   ROOT::VecOps::RVec<float> XPtoPar_ct(const ROOT::VecOps::RVec<edm4hep::ReconstructedParticleData>& in,
 					const ROOT::VecOps::RVec<edm4hep::TrackState>& tracks,
                                         const float& Bz);
->>>>>>> 2e996e40
 
   /// Return the D0 of a track to a reconstructed particle
   ROOT::VecOps::RVec<float> getRP2TRK_D0 (ROOT::VecOps::RVec<edm4hep::ReconstructedParticleData> in,
