--- conflicted
+++ resolved
@@ -14,9 +14,6 @@
 
         jet_collection = getattr(event, self.cfg_ana.input_jets)
         gen_collection = getattr(event, self.cfg_ana.input_genparticles)
-        leading_pt=False
-        if hasattr(self.cfg_ana, 'leading_pt'):
-            leading_pt = self.cfg_ana.leading_pt
 
         drMax = self.cfg_ana.dr_match
         pdgTags = self.cfg_ana.pdg_tags
@@ -42,28 +39,12 @@
 
                 if dR < drMax and pdg in pdgTags and part.pt() > ptratio*jet.pt() :
                     matched_partons.append(pdg)
-                    matched_pt.append(part.pt())
-                    matched_status.append(part.status())
                    
             # put 0 as a default (even when no match is found)
             pdgBest = 0
-<<<<<<< HEAD
-
-            # set pdgBest to highest rank tag number
-            for pdg in pdgTags:
-                for part_pdg in matched_partons:
-                    if part_pdg == pdg:
-                        pdgBest = pdg
-                        break
-                break
-            
-            if leading_pt and len(matched_pt)>0:
-                pdgBest = matched_partons[0]
-=======
             matched_partons.sort(key=lambda x: pdgTags.index(x))
             if len(matched_partons) > 0:
                pdgBest = matched_partons[0]
->>>>>>> 19afe80c
 
             setattr(jet, 'flavour', pdgBest)
             output_jets.append(jet)
